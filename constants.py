--- conflicted
+++ resolved
@@ -5,9 +5,7 @@
 EPS = 1.E-32
 
 
-<<<<<<< HEAD
 # Spin=1 Kitaev model - magnetized (polarized) state
-=======
 # Spin-1/2 operators
 
 sx12 = np.array([
@@ -161,11 +159,9 @@
 
 
 # Spin=1 Kitaev model - magnetized (polarized) state:
->>>>>>> cc9f37f2
 mag_state_s1_kitaev = (- 1j * (2 + math.sqrt(3)), (1 - 1j) * (math.sqrt(2) + math.sqrt(6)) / 2, 1)
 
 def get_spin_operators(spin):
-<<<<<<< HEAD
     if type(spin) == str and len(spin) > 1:
         spinFloat = float(spin[0]) / float(spin[2])
         s = float(spinFloat)
@@ -187,7 +183,7 @@
     if spin == '1/2':
         Sx *= 2.; Sy *= 2.; Sz *= 2.
     return Sx, Sy, Sz, eye
-=======
+  
     """Returns tuple of 3 spin operators and a unit matrix for given value of spin."""
 
     if spin == "1/2":
@@ -204,7 +200,6 @@
         return SX3, SY3, SZ3, np.eye(7)
     raise ValueError('Supported spin-values: "1/2", "1", "3/2", "2", "5/2", "3".')
 
->>>>>>> cc9f37f2
 
 def create_loop_gas_operator(spin):
     """Returns loop gas (LG) operator Q_LG for spin=1/2 or spin=1 Kitaev model."""
